import os
import imghdr
from collections import namedtuple
from io import BytesIO

import numpy as np
from skimage import io
from skimage import img_as_ubyte
from skimage.transform import resize
from skimage.color import color_dict

<<<<<<< HEAD
from six.moves.urllib_parse import urlparse
from six.moves.urllib import request
urlopen = request.urlopen

=======
import six
>>>>>>> 9d6eee48

# Convert colors from `skimage.color` to uint8 and allow access through
# dict or a named tuple.
color_dict = dict((name, tuple(int(255 * c + 0.5) for c in rgb))
                  for name, rgb in six.iteritems(color_dict))
colors = namedtuple('colors', color_dict.keys())(**color_dict)


def open(path):
    """Return Picture object from the given image path."""
    return Picture(path=path)


def _verify_picture_index(index):
    """Raise error if picture index is not a 2D index/slice."""
    if not (isinstance(index, tuple) and len(index) == 2):
        raise IndexError("Expected 2D index but got {!r}".format(index))

    if all(isinstance(i, int) for i in index):
        return index

    # In case we need to fix the array index, convert tuple to list.
    index = list(index)

    for i, dim_slice in enumerate(index):
        # If either index is a slice, ensure index object returns 2D array.
        if isinstance(dim_slice, int):
            index[i] = dim_slice = slice(dim_slice, dim_slice + 1)

    return tuple(index)


def rgb_transpose(array):
    """Return RGB array with first 2 axes transposed."""
    return np.transpose(array, (1, 0, 2))


def array_to_xy_origin(image):
    """Return view of image transformed from array to Cartesian origin."""
    return rgb_transpose(image[::-1])


def xy_to_array_origin(image):
    """Return view of image transformed from Cartesian to array origin."""
    return rgb_transpose(image[:, ::-1])


class Pixel(object):
    """A single pixel in a Picture.

    Attributes
    ----------
    pic : Picture
        The Picture object that this pixel references.
    array : array_like
        Byte array with raw image data (RGB).
    x : int
        Horizontal coordinate of this pixel (left = 0).
    y : int
        Vertical coordinate of this pixel (bottom = 0).
    rgb : tuple
        RGB tuple with red, green, and blue components (0-255)
    alpha : int
        Transparency component (0-255), 255 (opaque) by default

    """
    def __init__(self, pic, array, x, y, rgb, alpha=255):
        self._picture = pic
        self._x = x
        self._y = y
        self._red = self._validate(rgb[0])
        self._green = self._validate(rgb[1])
        self._blue = self._validate(rgb[2])
        self._alpha = self._validate(alpha)

    @property
    def x(self):
        """Horizontal location of this pixel in the parent image(left = 0)."""
        return self._x

    @property
    def y(self):
        """Vertical location of this pixel in the parent image (bottom = 0)."""
        return self._y

    @property
    def red(self):
        """The red component of the pixel (0-255)."""
        return self._red

    @red.setter
    def red(self, value):
        self._red = self._validate(value)
        self._setpixel()

    @property
    def green(self):
        """The green component of the pixel (0-255)."""
        return self._green

    @green.setter
    def green(self, value):
        self._green = self._validate(value)
        self._setpixel()

    @property
    def blue(self):
        """The blue component of the pixel (0-255)."""
        return self._blue

    @blue.setter
    def blue(self, value):
        self._blue = self._validate(value)
        self._setpixel()

    @property
    def alpha(self):
        """The transparency component of the pixel (0-255)."""
        return self._alpha

    @alpha.setter
    def alpha(self, value):
        self._alpha = self._validate(value)
        self._setpixel()

    @property
    def rgb(self):
        """The RGB color components of the pixel (3 values 0-255)."""
        return (self.red, self.green, self.blue)

    @rgb.setter
    def rgb(self, value):
        if len(value) == 4:
            self.rgba = value
        else:
            self._red, self._green, self._blue = (self._validate(v) for v in value)
            self._alpha = 255
            self._setpixel()

    @property
    def rgba(self):
        """The RGB color and transparency components of the pixel (4 values 0-255)."""
        return (self.red, self.green, self.blue, self.alpha)

    @rgba.setter
    def rgba(self, value):
        self._red, self._green, self._blue, self._alpha = (self._validate(v) for v in value)
        self._setpixel()

    def _validate(self, value):
        """Verifies that the pixel value is in [0, 255]."""
        try:
            value = int(value)
            if (value < 0) or (value > 255):
                raise ValueError()
        except ValueError:
            msg = "Expected an integer between 0 and 255, but got {0} instead!"
            raise ValueError(msg.format(value))

        return value

    def _setpixel(self):
        # RGB + alpha
        self._picture.xy_array[self._x, self._y] = self.rgba
        self._picture._array_modified()

    def __eq__(self, other):
        if isinstance(other, Pixel):
            return self.rgba == other.rgba

    def __repr__(self):
        args = self.red, self.green, self.blue, self.alpha
        return "Pixel(red={0}, green={1}, blue={2}, alpha={3})".format(*args)


class Picture(object):
    """A 2-D picture made up of pixels.

    Attributes
    ----------
    path : str
        Path to an image file to load.
    array : array
        Raw RGB or RGBA image data [0-255], with origin at top-left.
    xy_array : array
        Raw RGB or RGBA image data [0-255], with origin at bottom-left.

    Examples
    --------
    Load an image from a file
    >>> from skimage import novice
    >>> from skimage import data
    >>> picture = novice.open(data.data_dir + '/chelsea.png')

    Create a blank 100 pixel wide, 200 pixel tall white image
    >>> pic = Picture.from_size((100, 200), color=(255, 255, 255))

    Use numpy to make an RGB byte array (shape is height x width x 3)
    >>> import numpy as np
    >>> data = np.zeros(shape=(200, 100, 3), dtype=np.uint8)
    >>> data[:, :, 0] = 255  # Set red component to maximum
    >>> pic = Picture(array=data)

    Get the bottom-left pixel
    >>> pic[0, 0]
    Pixel(red=255, green=0, blue=0)

    Get the top row of the picture
    >>> pic[:, pic.height-1]
    Picture(100 x 1)

    Set the bottom-left pixel to black
    >>> pic[0, 0] = (0, 0, 0)

    Set the top row to red
    >>> pic[:, pic.height-1] = (255, 0, 0)

    """
    def __init__(self, path=None, array=None, xy_array=None):
        self._modified = False
        self.scale = 1
        self._path = None
        self._format = None

        n_args = len([a for a in [path, array, xy_array] if a is not None])
        if n_args != 1:
            msg = "Must provide a single keyword arg (path, array, xy_array)."
            ValueError(msg)
        elif path is not None:
            self._path = path

            if urlparse(path).scheme == "":
                self.array = img_as_ubyte(io.imread(path))
                self._format = imghdr.what(path)
            else:
                data = urlopen(path).read()
                self.array = img_as_ubyte(io.imread(BytesIO(data)))
                self._format = imghdr.what("", h=data)
        elif array is not None:
            self.array = array
        elif xy_array is not None:
            self.xy_array = xy_array

        # Force RGBA internally (use max alpha)
        if self.array.shape[-1] == 3:
            self.array = np.insert(self.array, 3, values=255, axis=2)

    @staticmethod
    def from_size(size, color='black'):
        """Return a Picture of the specified size and a uniform color.

        Parameters
        ----------
        size : tuple
            Width and height of the picture in pixels.
        color : tuple or str
            RGB or RGBA tuple with the fill color for the picture [0-255] or a valid
            key in `color_dict`.
        """
        if isinstance(color, six.string_types):
            color = color_dict[color]
        rgb_size = tuple(size) + (len(color),)
        array = np.ones(rgb_size, dtype=np.uint8) * color

        # Force RGBA internally (use max alpha)
        if array.shape[-1] == 3:
            array = np.insert(array, 3, values=255, axis=2)

        return Picture(array=array)

    @property
    def array(self):
        """Image data stored as numpy array."""
        return self._array

    @array.setter
    def array(self, array):
        self._array = array
        self._xy_array = array_to_xy_origin(array)

    @property
    def xy_array(self):
        """Image data stored as numpy array with origin at the bottom-left."""
        return self._xy_array

    @xy_array.setter
    def xy_array(self, array):
        self._xy_array = array
        self._array = xy_to_array_origin(array)

    def save(self, path):
        """Saves the picture to the given path.

        Parameters
        ----------
        path : str
            Path (with file extension) where the picture is saved.
        """
        io.imsave(path, self._rescale(self.array))
        self._modified = False
        self._path = os.path.abspath(path)
        self._format = imghdr.what(path)

    @property
    def path(self):
        """The path to the picture."""
        return self._path

    @property
    def modified(self):
        """True if the picture has changed."""
        return self._modified

    def _array_modified(self):
        self._modified = True
        self._path = None

    @property
    def format(self):
        """The image format of the picture."""
        return self._format

    @property
    def size(self):
        """The size (width, height) of the picture."""
        return self.xy_array.shape[:2]

    @size.setter
    def size(self, value):
        # Don't resize if no change in size
        if (value[0] != self.width) or (value[1] != self.height):
            # skimage dimensions are flipped: y, x
            new_size = (int(value[1]), int(value[0]))
            new_array = resize(self.array, new_size, order=0)
            self.array = img_as_ubyte(new_array)

            self._array_modified()

    @property
    def width(self):
        """The width of the picture."""
        return self.size[0]

    @width.setter
    def width(self, value):
        self.size = (value, self.height)

    @property
    def height(self):
        """The height of the picture."""
        return self.size[1]

    @height.setter
    def height(self, value):
        self.size = (self.width, value)

    def _repr_png_(self):
        return io.Image(self._rescale(self.array))._repr_png_()

    def show(self):
        """Display the image."""
        io.imshow(self._rescale(self.array))
        io.show()

    def _makepixel(self, x, y):
        """Create a Pixel object for a given x, y location."""
        rgb = self.xy_array[x, y]
        return Pixel(self, self.array, x, y, rgb)

    def _rescale(self, array):
        """Rescale image according to scale factor."""
        if self.scale == 1:
            return array
        new_size = (self.height * self.scale, self.width * self.scale)
        return img_as_ubyte(resize(array, new_size, order=0))

    def _get_channel(self, channel):
        """Return a specific dimension out of the raw image data slice."""
        return self._array[:, :, channel]

    def _set_channel(self, channel, value):
        """Set a specific dimension in the raw image data slice."""
        self._array[:, :, channel] = value

    @property
    def red(self):
        """The red component of the pixel (0-255)."""
        return self._get_channel(0).ravel()

    @red.setter
    def red(self, value):
        self._set_channel(0, value)

    @property
    def green(self):
        """The green component of the pixel (0-255)."""
        return self._get_channel(1).ravel()

    @green.setter
    def green(self, value):
        self._set_channel(1, value)

    @property
    def blue(self):
        """The blue component of the pixel (0-255)."""
        return self._get_channel(2).ravel()

    @blue.setter
    def blue(self, value):
        self._set_channel(2, value)

    @property
    def alpha(self):
        """The transparency component of the pixel (0-255)."""
        return self._get_channel(3).ravel()

    @alpha.setter
    def alpha(self, value):
        self._set_channel(3, value)

    @property
    def rgb(self):
        """The RGB color components of the pixel (3 values 0-255)."""
        return self.xy_array[:, :, :3]

    @rgb.setter
    def rgb(self, value):
        self.xy_array[:, :, :3] = value

    @property
    def rgba(self):
        """The RGBA color components of the pixel (4 values 0-255)."""
        return self.xy_array

    @rgba.setter
    def rgba(self, value):
        self.xy_array[:] = value

    def __iter__(self):
        """Iterates over all pixels in the image."""
        for x in range(self.width):
            for y in range(self.height):
                yield self._makepixel(x, y)

    def __getitem__(self, xy_index):
        """Return `Picture`s for slices and `Pixel`s for indexes."""
        xy_index = _verify_picture_index(xy_index)
        if all(isinstance(index, int) for index in xy_index):
            return self._makepixel(*xy_index)
        else:
            return Picture(xy_array=self.xy_array[xy_index])

    def __setitem__(self, xy_index, value):
        xy_index = _verify_picture_index(xy_index)
        if isinstance(value, tuple):
            self[xy_index].rgb = value
        elif isinstance(value, Picture):
            self.xy_array[xy_index] = value.xy_array
        else:
            raise TypeError("Invalid value type")
        self._array_modified()

    def __eq__(self, other):
        if not isinstance(other, Picture):
            raise NotImplementedError()
        return np.all(self.array == other.array)

    def __repr__(self):
        return "Picture({0} x {1})".format(*self.size)


if __name__ == '__main__':
    import doctest
    doctest.testmod()<|MERGE_RESOLUTION|>--- conflicted
+++ resolved
@@ -9,14 +9,10 @@
 from skimage.transform import resize
 from skimage.color import color_dict
 
-<<<<<<< HEAD
+import six
 from six.moves.urllib_parse import urlparse
 from six.moves.urllib import request
 urlopen = request.urlopen
-
-=======
-import six
->>>>>>> 9d6eee48
 
 # Convert colors from `skimage.color` to uint8 and allow access through
 # dict or a named tuple.
